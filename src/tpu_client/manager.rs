--- conflicted
+++ resolved
@@ -30,13 +30,8 @@
 #[derive(Debug)]
 pub struct TpuConnectionManager {
     endpoint: Endpoint,
-<<<<<<< HEAD
     connections: Arc<RwLock<DashMap<String, Connection>>>,
-    leader_tracker: Arc<RwLock<LeaderTracker>>,
-=======
-    connections: Arc<DashMap<String, Connection>>,
     leader_tracker: Arc<LeaderTracker>,
->>>>>>> f44b461f
 }
 
 impl TpuConnectionManager {
@@ -101,19 +96,17 @@
     pub async fn send_transaction(&self, tx_data: &[u8]) -> Result<DeliveryConfirmation> {
         let start = Instant::now();
         // TODO: Handle a retry with timeout from user
-        let validator = self
+        let (validator_identity, validator_tpu_socket) = self
             .leader_tracker
-            .read()
-            .await
-            .get_leaders(1)
+            .get_leaders().await
             .get(0)
             .cloned()
             .ok_or_else(|| anyhow!("No leader available to send transaction"))?;
 
-        info!("Sending {} bytes to {}", tx_data.len(), validator);
+        info!("Sending {} bytes to {} at: {}", tx_data.len(), validator_identity, validator_tpu_socket);
         debug!("Packet preview: {:02x?}", &tx_data[..tx_data.len().min(32)]);
 
-        let connection = self.get_or_create_connection(validator.as_str()).await?;
+        let connection = self.get_or_create_connection(&validator_tpu_socket).await?;
 
         // TODO: remove after tests
         info!("Connection established {:?}", connection.rtt());
@@ -210,15 +203,9 @@
         assert!(manager.is_ok());
     }
 
-<<<<<<< HEAD
     #[tokio::test]
     async fn test_connection_count() {
-        let leader_tracker = Arc::new(RwLock::new(LeaderTracker::default()));
-=======
-    #[test]
-    fn test_connection_count() {
         let leader_tracker = Arc::new(LeaderTracker::default());
->>>>>>> f44b461f
         let manager = TpuConnectionManager::new(leader_tracker).unwrap();
         assert_eq!(manager.connection_count().await, 0);
     }
